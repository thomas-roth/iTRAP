from datetime import datetime
import logging
import os
from pathlib import Path
import sys
from collections import Counter
import hydra
import numpy as np
from pytorch_lightning import seed_everything
import torch
from tqdm import tqdm

sys.path.append(str(Path(__file__).absolute().parents[2]))
sys.path.append(str(Path(__file__).absolute().parents[1] / "models" / "MoDE_Diffusion_Policy"))
from iTRAP.evaluation.utils import build_trajectory_image, query_vlm, setup_vlm_client
from iTRAP.models.MoDE_Diffusion_Policy.mode.evaluation.utils import LangEmbeddings, get_default_mode_and_env, get_env_state_for_initial_condition
from iTRAP.models.MoDE_Diffusion_Policy.mode.evaluation.multistep_sequences import get_sequences
from iTRAP.models.MoDE_Diffusion_Policy.mode.rollout.rollout_video import RolloutVideo



MODEL_PATH = "path/to/model"



<<<<<<< HEAD
def _get_log_dir(cfg_log_dir):
    log_dir = Path(cfg_log_dir)
    latest_run_day = sorted(log_dir.iterdir(), key=os.path.getmtime)[-1]
    latest_run_time = sorted(latest_run_day.iterdir(), key=os.path.getmtime)[-1]
    return latest_run_time


def setup_vlm_client():
    client = OpenAI(api_key="0", base_url="http://localhost:8000/v1")
    logging.getLogger("httpx").setLevel(logging.WARNING)
    return client


def setup_policy(cfg):
    seed_everything(0, workers=True)

    model, env, _, _ = get_default_mode_and_env(
        cfg.train_folder,
        cfg.dataset_path,
        cfg.checkpoint,
        eval_cfg_overwrite=cfg.eval_cfg_overwrite,
        device_id=cfg.device,
    )

    model = model.to(cfg.device)

    if cfg.num_sampling_steps is not None:
        model.num_sampling_steps = cfg.num_sampling_steps
    if cfg.sampler_type is not None:
        model.sampler_type = cfg.sampler_type
    if cfg.multistep is not None:
        model.multistep = cfg.multistep
    if cfg.sigma_min is not None:
        model.sigma_min = cfg.sigma_min
    if cfg.sigma_max is not None:
        model.sigma_max = cfg.sigma_max
    if cfg.noise_scheduler is not None:
        model.noise_scheduler = cfg.noise_scheduler

    model.eval()

    global_step = int(cfg.checkpoint.split('=')[-1].split('_')[0]) * 1000 # 1000 steps per epoch

    return model, env, global_step


def generate_tasks(num_tasks) -> list:
    sequences = get_sequences(num_sequences=num_tasks)
=======
class ItrapEvaluator:
    def __init__(self):
        with hydra.initialize(config_path="../models/MoDE_Diffusion_Policy/conf"):
            self.mode_eval_cfg = hydra.compose(config_name="mode_evaluate")
            complete_calvin_cfg = hydra.compose(config_name="config_calvin")
        
        self.device = self.mode_eval_cfg.device
        if self.device != "cpu":
            self.device = torch.device(f"cuda:{self.mode_eval_cfg.device}")

        self.output_dir = Path(self.mode_eval_cfg.log_dir) / datetime.now().strftime("%Y-%m-%d") / datetime.now().strftime("%H-%M-%S")
        os.makedirs(self.output_dir, exist_ok=True)

        self.logger = logging.getLogger(__name__)
        self.logger.setLevel(logging.INFO)
        _stream_handler = logging.StreamHandler(stream=sys.stdout)
        _stream_handler.setFormatter(logging.Formatter("\033[94m[%(asctime)s][%(levelname)s]\033[0m %(message)s"))
        self.logger.addHandler(_stream_handler)
        _file_handler = logging.FileHandler(self.output_dir / "itrap_evaluate.log", mode="w")
        _file_handler.setFormatter(logging.Formatter("[%(asctime)s][%(levelname)s] %(message)s"))
        self.logger.addHandler(_file_handler)

        self.record = True
        if self.record:
            self.rollout_video = RolloutVideo(
                logger=self.logger,
                empty_cache=False,
                log_to_file=True,
                save_dir=self.output_dir / "rollout_videos",
                resolution_scale=1,
            )

        self.vlm_client = setup_vlm_client()

        self.setup_policy()
        
        val_transforms_cfg = complete_calvin_cfg.datamodule.transforms.val.rgb_static
        self.val_transforms = []
        for val_transform_cfg in val_transforms_cfg:
            self.val_transforms.append(hydra.utils.instantiate(val_transform_cfg))
        
        self.task_oracle = hydra.utils.instantiate(self.mode_eval_cfg.tasks)
>>>>>>> db3228f2


    def setup_policy(self):
        seed_everything(0, workers=True)

        sys.path.append(str(Path(__file__).absolute().parents[1] / "models" / "MoDE_Diffusion_Policy" / "calvin_env"))
        self.policy, self.env, _, self.lang_embeddings = get_default_mode_and_env(
            self.mode_eval_cfg.train_folder,
            self.mode_eval_cfg.dataset_path,
            self.mode_eval_cfg.checkpoint,
            eval_cfg_overwrite=self.mode_eval_cfg.eval_cfg_overwrite,
            device_id=self.mode_eval_cfg.device,
        )

        self.policy = self.policy.to(self.device)

        if self.mode_eval_cfg.num_sampling_steps is not None:
            self.policy.num_sampling_steps = self.mode_eval_cfg.num_sampling_steps
        if self.mode_eval_cfg.sampler_type is not None:
            self.policy.sampler_type = self.mode_eval_cfg.sampler_type
        if self.mode_eval_cfg.multistep is not None:
            self.policy.multistep = self.mode_eval_cfg.multistep
        if self.mode_eval_cfg.sigma_min is not None:
            self.policy.sigma_min = self.mode_eval_cfg.sigma_min
        if self.mode_eval_cfg.sigma_max is not None:
            self.policy.sigma_max = self.mode_eval_cfg.sigma_max
        if self.mode_eval_cfg.noise_scheduler is not None:
            self.policy.noise_scheduler = self.mode_eval_cfg.noise_scheduler

<<<<<<< HEAD
def query_vlm(env, vlm_client, task):
    # get base64 encoded image of first frame of static camera
    static_img_start, _ = env.cameras[0].render()
    img_bytes = io.BytesIO()
    Image.fromarray(static_img_start).save(img_bytes, format="PNG")
    base64_img = base64.b64encode(img_bytes.getvalue()).decode("utf-8")

    # build prompt text from task
    prompt = build_prompt(task)
    
    # query VLM for trajectory string
    response = vlm_client.chat.completions.create(
        model="qwen2-vl",
        messages=[{
            "role": "user",
            "content": [
                {
                    "type": "text",
                    "text": prompt
                },{
                    "type": "image_url",
                    "image_url": {
                        "url": f"data:image/png;base64,{base64_img}"
                    }
                }
            ]
        }],
    )

    return response.choices[0].message.content


def extract_gripper_points(response):
    regex_ans = r"<ans>(.*?)</ans>"
    regex_gripper_points = r"\(([0-9.]+),\s*([0-9.]+)\)"
    regex_gripper_actions = r"<action>(.*?)</action>"
=======
        self.policy.eval()
>>>>>>> db3228f2

        self.policy_global_step = int(self.mode_eval_cfg.checkpoint.split('=')[-1].split('_')[0]) * 1000 # 1000 steps per epoch

        self.logger.info(f"Loaded policy from checkpoint {self.mode_eval_cfg.checkpoint}.")
    
    
    def evaluate_itrap(self):
        self.logger.info("Start generating evaluation sequences.")
        eval_sequences = get_sequences(num_sequences=self.mode_eval_cfg.num_sequences)
        self.logger.info("Done generating evaluation sequences.")

        results = []
        for seq_nr, (initial_state, eval_sequence) in tqdm(enumerate(eval_sequences), total=len(eval_sequences), desc="Evaluating policy"):
            success_counter = self.evaluate_sequence(seq_nr, initial_state, eval_sequence)
            results.append(success_counter)

            if self.record:
                # FIXME: add goal image as video thumbnail
                #normalized_goal_img = goal["vis_image"] / 127.5 - 1 # normalize to [-1, 1]
                #rollout_video.add_goal_thumbnail(normalized_goal_img.permute(2, 0, 1)) # shape: C, H, W

                self.rollout_video.log(self.policy_global_step)
        
        self.log_success_rate(results)
    

<<<<<<< HEAD
def build_trajectory_image(env, vlm_response, save_traj_imgs, task_nr, task):
    static_img_start, _ = env.cameras[0].render()

    gripper_points, gripper_actions = extract_gripper_points(vlm_response)
    static_traj_img = draw_trajectory(static_img_start, gripper_points, gripper_actions)

    if save_traj_imgs:
        os.makedirs("traj_imgs", exist_ok=True)
        Image.fromarray(static_traj_img).save(f"traj_imgs/{task_nr:04d}_{task}.png")

    return torch.tensor(static_traj_img)


def rollout_policy(policy_cfg, env, policy, task_nr, task, static_traj_img, task_oracle, rollout_video, policy_global_step):
    obs = env.get_obs()
    goal = {"vis_image": torch.tensor(static_traj_img), "lang_text": task}

    policy.reset()
    start_info = env.get_info()
=======
    def evaluate_sequence(self, seq_nr, initial_state, eval_sequence):
        robot_obs, scene_obs = get_env_state_for_initial_condition(initial_state)
        self.env.reset(robot_obs=robot_obs, scene_obs=scene_obs)
>>>>>>> db3228f2

        if self.record:
            tag = f"lh-eval_seq-nr-{seq_nr:04d}_global-step"
            caption = " | ".join(eval_sequence)
            self.rollout_video.new_video(tag, caption)

        success_counter = 0
        for subtask in eval_sequence:
            if self.record:
                self.rollout_video.new_subtask()
            
            success = self.rollout_subtask(subtask)

            if self.record:
                self.rollout_video.draw_outcome(success)

            if success:
                success_counter += 1
            else:
                break
        
        return success_counter
    

<<<<<<< HEAD
@hydra.main(config_path="../models/MoDE_Diffusion_Policy/conf", config_name="mode_evaluate")
def main(policy_cfg: DictConfig) -> None:
    # make sure policy runs on GPUs 1, 2, 3 (GPU 0 used by VLM)
    os.environ["CUDA_DEVICE_ORDER"] = "PCI_BUS_ID"
    os.environ["CUDA_VISIBLE_DEVICES"] = "1,2,3"

    policy, env, policy_global_step = setup_policy(policy_cfg)

    vlm_client = setup_vlm_client()
=======
    def rollout_subtask(self, subtask):
        obs = self.env.get_obs()
>>>>>>> db3228f2

        goal = self.lang_embeddings.get_lang_goal(subtask)

        self.policy.reset()
        start_info = self.env.get_info()

        success = False
        for step in tqdm(range(self.mode_eval_cfg.ep_len), desc=f"Rolling out policy for task {subtask}", leave=False):
            if step % self.policy.multistep == 0:
                static_img_start = self.env.cameras[0].render()[0]
                response = query_vlm(static_img_start, self.vlm_client, task_text=goal["lang_text"])
                static_traj_img = build_trajectory_image(static_img_start, response, save_traj_imgs=False, task_nr=step, task=subtask, output_dir=self.output_dir)

<<<<<<< HEAD
    success_counter = Counter()
    failure_counter = Counter()
    for task_nr, (initial_state, task) in tqdm(enumerate(tasks), total=len(tasks), desc="Evaluating model"):
        # reset env
        robot_obs, scene_obs = get_env_state_for_initial_condition(initial_state)
        env.reset(robot_obs=robot_obs, scene_obs=scene_obs)

        response = query_vlm(env, vlm_client, task)

        static_traj_img = build_trajectory_image(env, response, save_traj_imgs, task_nr, task)
=======
                transformed_static_traj_img = torch.tensor(static_traj_img).permute(2, 0, 1).unsqueeze(0).to(self.device)
                for transform in self.val_transforms:
                    transformed_static_traj_img = transform(transformed_static_traj_img)

            action = self.policy.step(rgb_static=transformed_static_traj_img, rgb_gripper=obs["rgb_obs"]["rgb_gripper"].to(self.device), goal=goal)
            obs, _, _, current_info = self.env.step(action)

            if self.record:
                normalized_rgb_static = self.env.cameras[0].render()[0] / 127.5 - 1 # normalize to [-1, 1]
                normalized_rgb_static = torch.tensor(normalized_rgb_static).permute(2, 0, 1).unsqueeze(0).unsqueeze(1).to(self.device)
                self.rollout_video.update(normalized_rgb_static) # shape: B, F, C, H, W
>>>>>>> db3228f2

            # check if current steps solves task
            current_task_info = self.task_oracle.get_task_info_for_set(start_info, current_info, {subtask})
            if len(current_task_info) > 0:
                success = True
                break
        
        if self.record:
            self.rollout_video.add_language_instruction(goal["lang_text"])
        
        return success
    

    def log_success_rate(self, results):
        results_counter = Counter(results)
        for subtask_nr in range(1, 6):
            num_success = sum(results_counter[j] for j in reversed(range(subtask_nr, 6)))
            success_rate = num_success / len(results)
            self.logger.info(f"{subtask_nr} / 5 subtasks: {num_success} / {len(results)} sequences, SR: {success_rate * 100:.1f}%")
        
        avg_seq_len = np.mean(results)
        self.logger.info(f"Average successful sequence length: {avg_seq_len:.1f}")


if __name__ == "__main__":
    os.environ["CUDA_DEVICE_ORDER"] = "PCI_BUS_ID"
    os.environ["CUDA_VISIBLE_DEVICES"] = "5"

    itrap_evaluator = ItrapEvaluator()
    itrap_evaluator.evaluate_itrap()<|MERGE_RESOLUTION|>--- conflicted
+++ resolved
@@ -13,66 +13,12 @@
 sys.path.append(str(Path(__file__).absolute().parents[2]))
 sys.path.append(str(Path(__file__).absolute().parents[1] / "models" / "MoDE_Diffusion_Policy"))
 from iTRAP.evaluation.utils import build_trajectory_image, query_vlm, setup_vlm_client
-from iTRAP.models.MoDE_Diffusion_Policy.mode.evaluation.utils import LangEmbeddings, get_default_mode_and_env, get_env_state_for_initial_condition
+from iTRAP.models.MoDE_Diffusion_Policy.mode.evaluation.utils import get_default_mode_and_env, get_env_state_for_initial_condition
 from iTRAP.models.MoDE_Diffusion_Policy.mode.evaluation.multistep_sequences import get_sequences
 from iTRAP.models.MoDE_Diffusion_Policy.mode.rollout.rollout_video import RolloutVideo
 
 
 
-MODEL_PATH = "path/to/model"
-
-
-
-<<<<<<< HEAD
-def _get_log_dir(cfg_log_dir):
-    log_dir = Path(cfg_log_dir)
-    latest_run_day = sorted(log_dir.iterdir(), key=os.path.getmtime)[-1]
-    latest_run_time = sorted(latest_run_day.iterdir(), key=os.path.getmtime)[-1]
-    return latest_run_time
-
-
-def setup_vlm_client():
-    client = OpenAI(api_key="0", base_url="http://localhost:8000/v1")
-    logging.getLogger("httpx").setLevel(logging.WARNING)
-    return client
-
-
-def setup_policy(cfg):
-    seed_everything(0, workers=True)
-
-    model, env, _, _ = get_default_mode_and_env(
-        cfg.train_folder,
-        cfg.dataset_path,
-        cfg.checkpoint,
-        eval_cfg_overwrite=cfg.eval_cfg_overwrite,
-        device_id=cfg.device,
-    )
-
-    model = model.to(cfg.device)
-
-    if cfg.num_sampling_steps is not None:
-        model.num_sampling_steps = cfg.num_sampling_steps
-    if cfg.sampler_type is not None:
-        model.sampler_type = cfg.sampler_type
-    if cfg.multistep is not None:
-        model.multistep = cfg.multistep
-    if cfg.sigma_min is not None:
-        model.sigma_min = cfg.sigma_min
-    if cfg.sigma_max is not None:
-        model.sigma_max = cfg.sigma_max
-    if cfg.noise_scheduler is not None:
-        model.noise_scheduler = cfg.noise_scheduler
-
-    model.eval()
-
-    global_step = int(cfg.checkpoint.split('=')[-1].split('_')[0]) * 1000 # 1000 steps per epoch
-
-    return model, env, global_step
-
-
-def generate_tasks(num_tasks) -> list:
-    sequences = get_sequences(num_sequences=num_tasks)
-=======
 class ItrapEvaluator:
     def __init__(self):
         with hydra.initialize(config_path="../models/MoDE_Diffusion_Policy/conf"):
@@ -115,7 +61,6 @@
             self.val_transforms.append(hydra.utils.instantiate(val_transform_cfg))
         
         self.task_oracle = hydra.utils.instantiate(self.mode_eval_cfg.tasks)
->>>>>>> db3228f2
 
 
     def setup_policy(self):
@@ -145,46 +90,7 @@
         if self.mode_eval_cfg.noise_scheduler is not None:
             self.policy.noise_scheduler = self.mode_eval_cfg.noise_scheduler
 
-<<<<<<< HEAD
-def query_vlm(env, vlm_client, task):
-    # get base64 encoded image of first frame of static camera
-    static_img_start, _ = env.cameras[0].render()
-    img_bytes = io.BytesIO()
-    Image.fromarray(static_img_start).save(img_bytes, format="PNG")
-    base64_img = base64.b64encode(img_bytes.getvalue()).decode("utf-8")
-
-    # build prompt text from task
-    prompt = build_prompt(task)
-    
-    # query VLM for trajectory string
-    response = vlm_client.chat.completions.create(
-        model="qwen2-vl",
-        messages=[{
-            "role": "user",
-            "content": [
-                {
-                    "type": "text",
-                    "text": prompt
-                },{
-                    "type": "image_url",
-                    "image_url": {
-                        "url": f"data:image/png;base64,{base64_img}"
-                    }
-                }
-            ]
-        }],
-    )
-
-    return response.choices[0].message.content
-
-
-def extract_gripper_points(response):
-    regex_ans = r"<ans>(.*?)</ans>"
-    regex_gripper_points = r"\(([0-9.]+),\s*([0-9.]+)\)"
-    regex_gripper_actions = r"<action>(.*?)</action>"
-=======
         self.policy.eval()
->>>>>>> db3228f2
 
         self.policy_global_step = int(self.mode_eval_cfg.checkpoint.split('=')[-1].split('_')[0]) * 1000 # 1000 steps per epoch
 
@@ -211,31 +117,9 @@
         self.log_success_rate(results)
     
 
-<<<<<<< HEAD
-def build_trajectory_image(env, vlm_response, save_traj_imgs, task_nr, task):
-    static_img_start, _ = env.cameras[0].render()
-
-    gripper_points, gripper_actions = extract_gripper_points(vlm_response)
-    static_traj_img = draw_trajectory(static_img_start, gripper_points, gripper_actions)
-
-    if save_traj_imgs:
-        os.makedirs("traj_imgs", exist_ok=True)
-        Image.fromarray(static_traj_img).save(f"traj_imgs/{task_nr:04d}_{task}.png")
-
-    return torch.tensor(static_traj_img)
-
-
-def rollout_policy(policy_cfg, env, policy, task_nr, task, static_traj_img, task_oracle, rollout_video, policy_global_step):
-    obs = env.get_obs()
-    goal = {"vis_image": torch.tensor(static_traj_img), "lang_text": task}
-
-    policy.reset()
-    start_info = env.get_info()
-=======
     def evaluate_sequence(self, seq_nr, initial_state, eval_sequence):
         robot_obs, scene_obs = get_env_state_for_initial_condition(initial_state)
         self.env.reset(robot_obs=robot_obs, scene_obs=scene_obs)
->>>>>>> db3228f2
 
         if self.record:
             tag = f"lh-eval_seq-nr-{seq_nr:04d}_global-step"
@@ -260,57 +144,33 @@
         return success_counter
     
 
-<<<<<<< HEAD
-@hydra.main(config_path="../models/MoDE_Diffusion_Policy/conf", config_name="mode_evaluate")
-def main(policy_cfg: DictConfig) -> None:
-    # make sure policy runs on GPUs 1, 2, 3 (GPU 0 used by VLM)
-    os.environ["CUDA_DEVICE_ORDER"] = "PCI_BUS_ID"
-    os.environ["CUDA_VISIBLE_DEVICES"] = "1,2,3"
-
-    policy, env, policy_global_step = setup_policy(policy_cfg)
-
-    vlm_client = setup_vlm_client()
-=======
     def rollout_subtask(self, subtask):
         obs = self.env.get_obs()
->>>>>>> db3228f2
 
         goal = self.lang_embeddings.get_lang_goal(subtask)
+
+        static_img_start = self.env.cameras[0].render()[0]
+        response = query_vlm(static_img_start, self.vlm_client, task_text=goal["lang_text"])
+        static_traj_img = build_trajectory_image(static_img_start, response, save_traj_imgs=False, task_nr=step, task=subtask, output_dir=self.output_dir)
+
+        transformed_static_traj_img = torch.tensor(static_traj_img).permute(2, 0, 1).unsqueeze(0).to(self.device)
+        for transform in self.val_transforms:
+            transformed_static_traj_img = transform(transformed_static_traj_img)
+        
+        goal["vis_image"] = transformed_static_traj_img
 
         self.policy.reset()
         start_info = self.env.get_info()
 
         success = False
         for step in tqdm(range(self.mode_eval_cfg.ep_len), desc=f"Rolling out policy for task {subtask}", leave=False):
-            if step % self.policy.multistep == 0:
-                static_img_start = self.env.cameras[0].render()[0]
-                response = query_vlm(static_img_start, self.vlm_client, task_text=goal["lang_text"])
-                static_traj_img = build_trajectory_image(static_img_start, response, save_traj_imgs=False, task_nr=step, task=subtask, output_dir=self.output_dir)
-
-<<<<<<< HEAD
-    success_counter = Counter()
-    failure_counter = Counter()
-    for task_nr, (initial_state, task) in tqdm(enumerate(tasks), total=len(tasks), desc="Evaluating model"):
-        # reset env
-        robot_obs, scene_obs = get_env_state_for_initial_condition(initial_state)
-        env.reset(robot_obs=robot_obs, scene_obs=scene_obs)
-
-        response = query_vlm(env, vlm_client, task)
-
-        static_traj_img = build_trajectory_image(env, response, save_traj_imgs, task_nr, task)
-=======
-                transformed_static_traj_img = torch.tensor(static_traj_img).permute(2, 0, 1).unsqueeze(0).to(self.device)
-                for transform in self.val_transforms:
-                    transformed_static_traj_img = transform(transformed_static_traj_img)
-
-            action = self.policy.step(rgb_static=transformed_static_traj_img, rgb_gripper=obs["rgb_obs"]["rgb_gripper"].to(self.device), goal=goal)
+            action = self.policy.step(obs, goal)
             obs, _, _, current_info = self.env.step(action)
 
             if self.record:
                 normalized_rgb_static = self.env.cameras[0].render()[0] / 127.5 - 1 # normalize to [-1, 1]
                 normalized_rgb_static = torch.tensor(normalized_rgb_static).permute(2, 0, 1).unsqueeze(0).unsqueeze(1).to(self.device)
                 self.rollout_video.update(normalized_rgb_static) # shape: B, F, C, H, W
->>>>>>> db3228f2
 
             # check if current steps solves task
             current_task_info = self.task_oracle.get_task_info_for_set(start_info, current_info, {subtask})
@@ -337,7 +197,7 @@
 
 if __name__ == "__main__":
     os.environ["CUDA_DEVICE_ORDER"] = "PCI_BUS_ID"
-    os.environ["CUDA_VISIBLE_DEVICES"] = "5"
+    os.environ["CUDA_VISIBLE_DEVICES"] = "3"
 
     itrap_evaluator = ItrapEvaluator()
     itrap_evaluator.evaluate_itrap()